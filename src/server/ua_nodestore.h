#ifndef UA_NODESTORE_H_
#define UA_NODESTORE_H_

#include "ua_server.h"




<<<<<<< HEAD
UA_Int32 UA_EXPORT UA_NodeStore_registerAddNodesOperation(UA_NodeStore *nodeStore, UA_NodeStore_addNodes addNode);
UA_Int32 UA_EXPORT UA_NodeStore_registerAddReferenceOperation(UA_NodeStore *nodeStore, UA_NodeStore_addReferences addReference);
UA_Int32 UA_EXPORT UA_NodeStore_registerDeleteNodesOperation(UA_NodeStore *nodeStore, UA_NodeStore_deleteNodes deleteNode);
UA_Int32 UA_EXPORT UA_NodeStore_registerDeleteReferencesOperation(UA_NodeStore *nodeStore, UA_NodeStore_deleteReferences deleteReference);
UA_Int32 UA_EXPORT UA_NodeStore_registerReadNodesOperation(UA_NodeStore *nodeStore, UA_NodeStore_readNodes readNode);
UA_Int32 UA_EXPORT UA_NodeStore_registerWriteNodesOperation(UA_NodeStore *nodeStore, UA_NodeStore_writeNodes writeNode);
UA_Int32 UA_EXPORT UA_NodeStore_registerBrowseNodesOperation(UA_NodeStore *nodeStore, UA_NodeStore_browseNodes browseNode);

#define UA_NODESTORE_INSERT_UNIQUE 1
#define UA_NODESTORE_INSERT_GETMANAGED 2

=======
   The nodes in the nodestore are immutable. To change the content of a node, it
   needs to be replaced as a whole. When a node is inserted into the namespace,
   it gets replaced with a pointer to a managed node. Managed nodes shall never
   be freed by the user. This is done by the namespace when the node is removed
   and no readers (in other threads) access the node.

   @{
 */

/** @brief Create a new namespace */
UA_StatusCode UA_NodeStore_new(UA_NodeStore **result);

/** @brief Delete the namespace and all nodes in it */
void UA_NodeStore_delete(UA_NodeStore *ns);

#define UA_NODESTORE_INSERT_UNIQUE 1
#define UA_NODESTORE_INSERT_GETMANAGED 2
/** @brief Insert a new node into the namespace

    With the UNIQUE flag, the node is only inserted if the nodeid does not
    already exist. With the GETMANAGED flag, the node pointer is replaced with
    the managed pointer. Otherwise, it is set to UA_NULL. */
UA_StatusCode UA_NodeStore_insert(UA_NodeStore *ns, UA_Node **node, UA_Byte flags);

/** @brief Remove a node from the namespace. Always succeeds, even if the node
    was not found. */
UA_StatusCode UA_NodeStore_remove(UA_NodeStore *ns, const UA_NodeId *nodeid);

/** @brief Retrieve a node (read-only) from the namespace. Nodes are immutable.
    They can only be replaced. After the Node is no longer used, the locked
    entry needs to be released. */
UA_StatusCode UA_NodeStore_get(const UA_NodeStore *ns, const UA_NodeId *nodeid,
                               const UA_Node **managedNode);
>>>>>>> 70720de2



<<<<<<< HEAD
UA_Boolean UA_NodeStore_nodeExists(UA_NodeId nodeId);
=======
/** @brief Iterate over all nodes in a namespace. */
void UA_NodeStore_iterate(const UA_NodeStore *ns, UA_NodeStore_nodeVisitor visitor);
>>>>>>> 70720de2


#endif /* UA_NODESTORE_H_ */<|MERGE_RESOLUTION|>--- conflicted
+++ resolved
@@ -6,62 +6,21 @@
 
 
 
-<<<<<<< HEAD
-UA_Int32 UA_EXPORT UA_NodeStore_registerAddNodesOperation(UA_NodeStore *nodeStore, UA_NodeStore_addNodes addNode);
-UA_Int32 UA_EXPORT UA_NodeStore_registerAddReferenceOperation(UA_NodeStore *nodeStore, UA_NodeStore_addReferences addReference);
-UA_Int32 UA_EXPORT UA_NodeStore_registerDeleteNodesOperation(UA_NodeStore *nodeStore, UA_NodeStore_deleteNodes deleteNode);
-UA_Int32 UA_EXPORT UA_NodeStore_registerDeleteReferencesOperation(UA_NodeStore *nodeStore, UA_NodeStore_deleteReferences deleteReference);
-UA_Int32 UA_EXPORT UA_NodeStore_registerReadNodesOperation(UA_NodeStore *nodeStore, UA_NodeStore_readNodes readNode);
-UA_Int32 UA_EXPORT UA_NodeStore_registerWriteNodesOperation(UA_NodeStore *nodeStore, UA_NodeStore_writeNodes writeNode);
-UA_Int32 UA_EXPORT UA_NodeStore_registerBrowseNodesOperation(UA_NodeStore *nodeStore, UA_NodeStore_browseNodes browseNode);
+UA_StatusCode UA_EXPORT UA_NodeStore_registerAddNodesOperation(UA_NodeStore *nodeStore, UA_NodeStore_addNodes addNode);
+UA_StatusCode UA_EXPORT UA_NodeStore_registerAddReferenceOperation(UA_NodeStore *nodeStore, UA_NodeStore_addReferences addReference);
+UA_StatusCode UA_EXPORT UA_NodeStore_registerDeleteNodesOperation(UA_NodeStore *nodeStore, UA_NodeStore_deleteNodes deleteNode);
+UA_StatusCode UA_EXPORT UA_NodeStore_registerDeleteReferencesOperation(UA_NodeStore *nodeStore, UA_NodeStore_deleteReferences deleteReference);
+UA_StatusCode UA_EXPORT UA_NodeStore_registerReadNodesOperation(UA_NodeStore *nodeStore, UA_NodeStore_readNodes readNode);
+UA_StatusCode UA_EXPORT UA_NodeStore_registerWriteNodesOperation(UA_NodeStore *nodeStore, UA_NodeStore_writeNodes writeNode);
+UA_StatusCode UA_EXPORT UA_NodeStore_registerBrowseNodesOperation(UA_NodeStore *nodeStore, UA_NodeStore_browseNodes browseNode);
 
 #define UA_NODESTORE_INSERT_UNIQUE 1
 #define UA_NODESTORE_INSERT_GETMANAGED 2
 
-=======
-   The nodes in the nodestore are immutable. To change the content of a node, it
-   needs to be replaced as a whole. When a node is inserted into the namespace,
-   it gets replaced with a pointer to a managed node. Managed nodes shall never
-   be freed by the user. This is done by the namespace when the node is removed
-   and no readers (in other threads) access the node.
-
-   @{
- */
-
-/** @brief Create a new namespace */
-UA_StatusCode UA_NodeStore_new(UA_NodeStore **result);
-
-/** @brief Delete the namespace and all nodes in it */
-void UA_NodeStore_delete(UA_NodeStore *ns);
-
-#define UA_NODESTORE_INSERT_UNIQUE 1
-#define UA_NODESTORE_INSERT_GETMANAGED 2
-/** @brief Insert a new node into the namespace
-
-    With the UNIQUE flag, the node is only inserted if the nodeid does not
-    already exist. With the GETMANAGED flag, the node pointer is replaced with
-    the managed pointer. Otherwise, it is set to UA_NULL. */
-UA_StatusCode UA_NodeStore_insert(UA_NodeStore *ns, UA_Node **node, UA_Byte flags);
-
-/** @brief Remove a node from the namespace. Always succeeds, even if the node
-    was not found. */
-UA_StatusCode UA_NodeStore_remove(UA_NodeStore *ns, const UA_NodeId *nodeid);
-
-/** @brief Retrieve a node (read-only) from the namespace. Nodes are immutable.
-    They can only be replaced. After the Node is no longer used, the locked
-    entry needs to be released. */
-UA_StatusCode UA_NodeStore_get(const UA_NodeStore *ns, const UA_NodeId *nodeid,
-                               const UA_Node **managedNode);
->>>>>>> 70720de2
 
 
 
-<<<<<<< HEAD
 UA_Boolean UA_NodeStore_nodeExists(UA_NodeId nodeId);
-=======
-/** @brief Iterate over all nodes in a namespace. */
-void UA_NodeStore_iterate(const UA_NodeStore *ns, UA_NodeStore_nodeVisitor visitor);
->>>>>>> 70720de2
 
 
 #endif /* UA_NODESTORE_H_ */