/*
 * This work is licensed under a Creative Commons CCZero 1.0 Universal License.
 * See http://creativecommons.org/publicdomain/zero/1.0/ for more information.
 */

#include <stdio.h>
#include <stdlib.h> 
#include <signal.h>
#include <errno.h> // errno, EINTR

// provided by the open62541 lib
#include "ua_server.h"
#include "ua_namespace_0.h"

// provided by the user, implementations available in the /examples folder
#include "logger_stdout.h"
#include "networklayer_tcp.h"

<<<<<<< HEAD
#include "nodestoreAccessExample.h"
#include "../src/server/ua_nodestore.h"
#include "../src/server/ua_namespace_manager.h"
UA_Boolean running = UA_TRUE;
=======
UA_Boolean running = 1;
>>>>>>> 70720de2

void stopHandler(int sign) {
	running = 0;
}

void serverCallback(UA_Server *server) {
    //	printf("does whatever servers do\n");
}

UA_ByteString loadCertificate() {
    UA_ByteString certificate = UA_STRING_NULL;
	FILE *fp = NULL;
	//FIXME: a potiential bug of locating the certificate, we need to get the path from the server's config
	fp=fopen("localhost.der", "rb");

	if(!fp) {
        errno = 0; // otherwise we think sth went wrong on the tcp socket level
        return certificate;
    }

    fseek(fp, 0, SEEK_END);
    certificate.length = ftell(fp);
    certificate.data = malloc(certificate.length*sizeof(UA_Byte));

    fseek(fp, 0, SEEK_SET);
    if(fread(certificate.data, sizeof(UA_Byte), certificate.length, fp) < (size_t)certificate.length)
        UA_ByteString_deleteMembers(&certificate); // error reading the cert
    fclose(fp);

    return certificate;
}

int main(int argc, char** argv) {
	signal(SIGINT, stopHandler); /* catches ctrl-c */

	UA_Server server;
	UA_String endpointUrl;
	UA_String_copycstring("no endpoint url",&endpointUrl);
	UA_Server_init(&server, &endpointUrl);
	UA_NodeStore newNodeStore;

	UA_Server_addNamespace(&server,0,&newNodeStore);

	initMyNode();
	UA_NodeStore_registerReadNodesOperation(&newNodeStore,readNodes);
	UA_NodeStore_registerWriteNodesOperation(&newNodeStore,writeNodes);

	Logger_Stdout_init(&server.logger);
    server.serverCertificate = loadCertificate();

    UA_Int32 myInteger = 42;
    UA_String myIntegerName;
    UA_STRING_STATIC(myIntegerName, "The Answer");
    UA_Server_addScalarVariableNode(&server, &myIntegerName, (void*)&myInteger, &UA_[UA_INT32],
                                    &server.objectsNodeId, &server.hasComponentReferenceTypeId);

#ifdef BENCHMARK
    UA_UInt32 nodeCount = 500;
    UA_VariableNode *tmpNode;

    UA_Int32 data = 42;
    char str[15];
    for(UA_UInt32 i = 0;i<nodeCount;i++) {
        UA_VariableNode_new(&tmpNode);
        sprintf(str,"%d",i);
        UA_QualifiedName_copycstring(str,&tmpNode->browseName);
        UA_LocalizedText_copycstring(str,&tmpNode->displayName);
        UA_LocalizedText_copycstring("integer value", &tmpNode->description);
        tmpNode->nodeId.identifier.numeric = 19000+i;
        tmpNode->nodeClass = UA_NODECLASS_VARIABLE;
        //tmpNode->valueRank = -1;
        tmpNode->value.vt = &UA_[UA_INT32];
        tmpNode->value.storage.data.dataPtr = &data;
        tmpNode->value.storageType = UA_VARIANT_DATA_NODELETE;
        tmpNode->value.storage.data.arrayLength = 1;
        UA_Server_addNode(&server, (UA_Node**)&tmpNode, &server.objectsNodeId,
                          &server.hasComponentReferenceTypeId);
    }
#endif
	
	#define PORT 16664
	NetworklayerTCP* nl;
	NetworklayerTCP_new(&nl, UA_ConnectionConfig_standard, PORT);
	printf("Server started, connect to to opc.tcp://127.0.0.1:%i\n", PORT);
	struct timeval callback_interval = {1, 0}; // 1 second
	UA_Int32 retval = NetworkLayerTCP_run(nl, &server, callback_interval,
										  serverCallback, &running);
	UA_Server_deleteMembers(&server);
	NetworklayerTCP_delete(nl);
    UA_String_deleteMembers(&endpointUrl);
	return retval == UA_STATUSCODE_GOOD ? 0 : retval;
}<|MERGE_RESOLUTION|>--- conflicted
+++ resolved
@@ -16,14 +16,11 @@
 #include "logger_stdout.h"
 #include "networklayer_tcp.h"
 
-<<<<<<< HEAD
 #include "nodestoreAccessExample.h"
 #include "../src/server/ua_nodestore.h"
 #include "../src/server/ua_namespace_manager.h"
 UA_Boolean running = UA_TRUE;
-=======
 UA_Boolean running = 1;
->>>>>>> 70720de2
 
 void stopHandler(int sign) {
 	running = 0;
